--- conflicted
+++ resolved
@@ -1,13 +1,10 @@
 ### Changelogs
 
 #### 0.15.0
-<<<<<<< HEAD
  - adding `robust` params to Cox models' `fit`. This enables atleast i) using non-integer weights in the model (these could be sampling weights like IPTW), and ii) misspecified models (ex: non-propotional hazards). Under the hood it's a sandwich estimator. This does not handle ties, so if there are high number of ties, results may significantly differ from other software.
  - `standard_errors_` is now a property on fitted Cox models.
  - `variance_matrix_` is now a property on fitted `CoxPHFitter` which describes the variance matrix of the coefficients.
-=======
- - New criteria for convergence of `CoxPHFitter` and `CoxTimeVaryingFitter` called the Newton-decrement. Tests show it is as accurate (w.r.t to previous coefficients) and typically shaves off a single step, resulting in generally faster convergence. See https://www.cs.cmu.edu/~pradeepr/convexopt/Lecture_Slides/Newton_methods.pdf. Details about the Newton-decrement are added to the `show_progress` statements.
->>>>>>> d3e407b6
+ - new criteria for convergence of `CoxPHFitter` and `CoxTimeVaryingFitter` called the Newton-decrement. Tests show it is as accurate (w.r.t to previous coefficients) and typically shaves off a single step, resulting in generally faster convergence. See https://www.cs.cmu.edu/~pradeepr/convexopt/Lecture_Slides/Newton_methods.pdf. Details about the Newton-decrement are added to the `show_progress` statements.
 
 #### 0.14.6
  - fix for n > 2 groups in `multivariate_logrank_test` (again).
