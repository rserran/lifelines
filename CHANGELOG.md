## Changelog

<<<<<<< HEAD
=======
#### 0.25.10 - 2021-03-03

##### New features
 - Better appearance when using a single row to show in `add_at_risk_table`.

>>>>>>> c5a8c579
#### 0.25.9 - 2021-02-04

Small bump in dependencies.


#### 0.25.8 - 2021-01-22

Important: we dropped Patsy as our formula framework, and adopted Formulaic. Will the latter is less mature than Patsy, we feel the core capabilities are satisfactory and it provides new opportunities.

##### New features
 - Parametric models with formulas are able to be serialized now.
 - a `_scipy_callback` function is available to use in fitting algorithms.


#### 0.25.7 - 2020-12-09

##### API Changes
 - Adding `cumulative_hazard_at_times` to NelsonAalenFitter


##### Bug fixes
 - Fixed error in `CoxPHFitter` when entry time == event time.
 - Fixed formulas in AFT interval censoring regression.
 - Fixed `concordance_index_` when no events observed
 - Fixed label being overwritten in ParametricUnivariate models


#### 0.25.6 - 2020-10-26

##### New features
 - Parametric Cox models can now handle left and interval censoring datasets.

##### Bug fixes
 - "improved" the output of `add_at_risk_counts` by removing a call to `plt.tight_layout()` - this works better when you are calling `add_at_risk_counts` on multiple axes, but it is recommended you call `plt.tight_layout()` at the very end of your script.
 - Fix bug in `KaplanMeierFitter`'s interval censoring where max(lower bound) < min(upper bound).


#### 0.25.5 - 2020-09-23

##### API Changes
 - `check_assumptions` now returns a list of list of axes that can be manipulated

##### Bug fixes
 - fixed error when using `plot_partial_effects` with categorical data in AFT models
 - improved warning when Hessian matrix contains NaNs.
 - fixed performance regression in interval censoring fitting in parametric models
 - `weights` wasn't being applied properly in NPMLE

#### 0.25.4 - 2020-08-26

##### New features
 - New baseline estimator for Cox models: ``piecewise``
 - Performance improvements for parametric models `log_likelihood_ratio_test()` and `print_summary()`
 - Better step-size defaults for Cox model -> more robust convergence.


##### Bug fixes
 - fix `check_assumptions` when using formulas.


#### 0.25.3 - 2020-08-24

##### New features
 - `survival_difference_at_fixed_point_in_time_test` now accepts fitters instead of raw data, meaning that you can use this function on left, right or interval censored data.

##### API Changes
 - See note on `survival_difference_at_fixed_point_in_time_test` above.

##### Bug fixes
 - fix `StatisticalResult` printing in notebooks
 - fix Python error when calling `plot_covariate_groups`
 - fix dtype mismatches in `plot_partial_effects_on_outcome`.


#### 0.25.2 - 2020-08-08

##### New features
 - Spline `CoxPHFitter` can now use `strata`.

##### API Changes
 - a small parameterization change of the spline `CoxPHFitter`. The linear term in the spline part was moved to a new `Intercept` term in the `beta_`.
 - `n_baseline_knots` in the spline `CoxPHFitter` now refers to _all_ knots, and not just interior knots (this was confusing to me, the author.). So add 2 to `n_baseline_knots` to recover the identical model as previously.

##### Bug fixes
 - fix splines `CoxPHFitter` with  when `predict_hazard` was called.
 - fix some exception imports I missed.
 - fix log-likelihood p-value in splines `CoxPHFitter`


#### 0.25.1 - 2020-08-01

##### Bug fixes
 - ok _actually_ ship the out-of-sample calibration code
 - fix `labels=False` in `add_at_risk_counts`
 - allow for specific rows to be shown in `add_at_risk_counts`
 - put `patsy` as a proper dependency.
 - suppress some Pandas 1.1 warnings.


#### 0.25.0 - 2020-07-27

##### New features
 - Formulas! *lifelines* now supports R-like formulas in regression models. See docs [here](https://lifelines.readthedocs.io/en/latest/Survival%20Regression.html#fitting-the-regression).
 - `plot_covariate_group` now can plot other y-values like hazards and cumulative hazards (default: survival function).
 - `CoxPHFitter` now accepts late entries via `entry_col`.
 - `calibration.survival_probability_calibration` now works with out-of-sample data.
 - `print_summary` now accepts a `column` argument to filter down the displayed values. This helps with clutter in notebooks, latex, or on the terminal.
 - `add_at_risk_counts` now follows the cool new KMunicate suggestions


##### API Changes
 - With the introduction of formulas, all models can be using formulas under the hood.
    - For both custom regression models or non-AFT regression models, this means that you no longer need to add a constant column to your DataFrame (instead add a `1` as a formula string in the `regressors` dict). You may also need to remove the T and E columns from `regressors`. I've updated the models in the `\examples` folder with examples of this new model building.
 - Unfortunately, if using formulas, your model will not be able to be pickled. This is a problem with an upstream library, and I hope to have it resolved in the near future.
 - `plot_covariate_groups` has been deprecated in favour of `plot_partial_effects_on_outcome`.
 - The baseline in `plot_covariate_groups` has changed from the *mean* observation (including dummy-encoded categorical variables) to *median* for ordinal (including continuous) and *mode* for categorical.
 - Previously, *lifelines* used the label `"_intercept"` to when it added a constant column in regressions. To align with Patsy, we are now using `"Intercept"`.
 - In AFT models, `ancillary_df` kwarg has been renamed to `ancillary`. This reflects the more general use of the kwarg (not always a DataFrame, but could be a boolean or string now, too).
 - Some column names in datasets shipped with lifelines have changed.
 - The never used "lifelines.metrics" is deleted.
 - With the introduction of formulas, `plot_covariate_groups` (now called `plot_partial_effects_on_outcome`) behaves differently for transformed variables. Users no longer need to add "derivatives" features, and encoding is done implicitly. See docs [here](https://lifelines.readthedocs.io/en/latest/Survival%20Regression.html#plotting-the-effect-of-varying-a-covariate).
 - all exceptions and warnings have moved to `lifelines.exceptions`

##### Bug fixes
 - The p-value of the log-likelihood ratio test for the CoxPHFitter with splines was returning the wrong result because the degrees of freedom was incorrect.
 - better `print_summary` logic in IDEs and Jupyter exports. Previously it should not be displayed.
 - p-values have been corrected in the `SplineFitter`. Previously, the "null hypothesis" was no coefficient=0, but coefficient=0.01. This is now set to the former.
 - fixed NaN bug in `survival_table_from_events` with intervals when no events would occur in a interval.

#### 0.24.16 - 2020-07-09

##### New features
 - improved algorithm choice for large DataFrames for Cox models. Should see a significant performance boost.

##### Bug fixes
- fixed `utils.median_survival_time` not accepting Pandas Series.

#### 0.24.15 - 2020-07-07

##### Bug fixes
- fixed an edge case in `KaplanMeierFitter` where a really late entry would occur after all other population had died.
- fixed `plot` in `BreslowFlemingtonHarrisFitter`
- fixed bug where using `conditional_after` and `times` in `CoxPHFitter("spline")` prediction methods would be ignored.


#### 0.24.14 - 2020-07-02

##### Bug fixes
- fixed a bug where using `conditional_after` and `times` in prediction methods would result in a shape error
- fixed a bug where `score` was not able to be used in splined `CoxPHFitter`
- fixed a bug where some columns would not be displayed in `print_summary`

#### 0.24.13 - 2020-06-22

##### Bug fixes
- fixed a bug where `CoxPHFitter` would ignore inputed `alpha` levels for confidence intervals
- fixed a bug where `CoxPHFitter` would fail with working with `sklearn_adapter`


#### 0.24.12 - 2020-06-20

##### New features
 - improved convergence of `GeneralizedGamma(Regression)Fitter`.


#### 0.24.11 - 2020-06-17

##### New features
 - new spline regression model `CRCSplineFitter` based on the paper "A flexible parametric accelerated failure time model" by Michael J. Crowther, Patrick Royston, Mark Clements.
 - new survival probability calibration tool `lifelines.calibration.survival_probability_calibration` to help validate regression models. Based on “Graphical calibration curves and the integrated calibration index (ICI) for survival models” by P. Austin, F. Harrell, and D. van Klaveren.

##### API Changes
 - (and bug fix) scalar parameters in regression models were not being penalized by `penalizer` - we now penalizing everything except intercept terms in linear relationships.


#### 0.24.10 - 2020-06-16

##### New features
 - New improvements when using splines model in CoxPHFitter - it should offer much better prediction and baseline-hazard estimation, including extrapolation and interpolation.

##### API Changes
 - Related to above: the fitted spline parameters are now available in the `.summary` and `.print_summary` methods.

##### Bug fixes
- fixed a bug in initialization of some interval-censoring models -> better convergence.


#### 0.24.9 - 2020-06-05

##### New features
 - Faster NPMLE for interval censored data
 - New weightings available in the `logrank_test`: `wilcoxon`, `tarone-ware`, `peto`, `fleming-harrington`. Thanks @sean-reed
 - new interval censored dataset: `lifelines.datasets.load_mice`

##### Bug fixes
 - Cleared up some mislabeling in `plot_loglogs`. Thanks @sean-reed!
 - tuples are now able to be used as input in univariate models.

#### 0.24.8 - 2020-05-17

##### New features
 - Non parametric interval censoring is now available, _experimentally_. Not all edge cases are fully checked, and some features are missing. Try it under `KaplanMeierFitter.fit_interval_censoring`


#### 0.24.7 - 2020-05-17

##### New features
 - `find_best_parametric_model` can handle left and interval censoring. Also allows for more fitting options.
 - `AIC_` is a property on parametric models, and `AIC_partial_` is a property on Cox models.
 - `penalizer` in all regression models can now be an array instead of a float. This enables new functionality and better
 control over penalization. This is similar (but not identical) to `penalty.factors` in glmnet in R.
 - some convergence tweaks which should help recent performance regressions.

#### 0.24.6 - 2020-05-05

##### New features
 - At the cost of some performance, convergence is improved in many models.
 - New `lifelines.plotting.plot_interval_censored_lifetimes` for plotting interval censored data - thanks @sean-reed!

##### Bug fixes
 - fixed bug where `cdf_plot` and `qq_plot` were not factoring in the weights correctly.

#### 0.24.5 - 2020-05-01

##### New features
 - `plot_lifetimes` accepts pandas Series.

##### Bug fixes
 - Fixed important bug in interval censoring models. Users using interval censoring are strongly advised to upgrade.
 - Improved `at_risk_counts` for subplots.
 - More data validation checks for `CoxTimeVaryingFitter`

#### 0.24.4 - 2020-04-13

##### Bug fixes
 - Improved stability of interval censoring in parametric models.
 - setting a dataframe in `ancillary_df` works for interval censoring
 - `.score` works for interval censored models

#### 0.24.3 - 2020-03-25

##### New features
 - new `logx` kwarg in plotting curves
 - PH models have `compute_followup_hazard_ratios` for simulating what the hazard ratio would be at previous times. This is useful because the final hazard ratio is some weighted average of these.

##### Bug fixes
 - Fixed error in HTML printer that was hiding concordance index information.


#### 0.24.2 - 2020-03-15

##### Bug fixes
 - Fixed bug when no covariates were passed into `CoxPHFitter`. See #975
 - Fixed error in `StatisticalResult` where the test name was not displayed correctly.
 - Fixed a keyword bug in `plot_covariate_groups` for parametric models.


#### 0.24.1 - 2020-03-05

##### New features
 - Stability improvements for GeneralizedGammaRegressionFitter and CoxPHFitter with spline estimation.

##### Bug fixes
 - Fixed bug with plotting hazards in NelsonAalenFitter.


#### 0.24.0 - 2020-02-20

This version and future versions of lifelines no longer support py35. Pandas 1.0 is fully supported, along with previous versions. Minimum Scipy has been bumped to 1.2.0.

##### New features
 - `CoxPHFitter` and `CoxTimeVaryingFitter` has support for an elastic net penalty, which includes L1 and L2 regression.
 - `CoxPHFitter` has new baseline survival estimation methods. Specifically, `spline` now estimates the coefficients and baseline survival using splines. The traditional method, `breslow`, is still the default however.
 - Regression models have a new `score` method that will score your model against a dataset (ex: a testing or validation dataset). The default is to evaluate the log-likelihood, but also the concordance index can be chose.
 - New `MixtureCureFitter` for quickly creating univariate mixture models.
 - Univariate parametric models have a `plot_density`, `density_at_times`, and property `density_` that computes the probability density function estimates.
 - new dataset for interval regression involving *C. Botulinum*.
 - new `lifelines.fitters.mixins.ProportionalHazardMixin` that implements proportional hazard checks.

##### API Changes
 - Models' prediction method that return a single array now return a Series (use to return a DataFrame). This includes `predict_median`, `predict_percentile`, `predict_expectation`, `predict_log_partial_hazard`, and possibly others.
 - The penalty in Cox models is now scaled by the number of observations. This makes it invariant to changing sample sizes. This change also make the penalty magnitude behave the same as any parametric regression model.
 - `score_` on models has been renamed `concordance_index_`
 - models' `.variance_matrix_` is now a DataFrame.
 - `CoxTimeVaryingFitter` no longer requires an `id_col`. It's optional, and some checks may be done for integrity if provided.
 - Significant changes to `utils.k_fold_cross_validation`.
 - removed automatically adding `inf` from `PiecewiseExponentialRegressionFitter.breakpoints` and `PiecewiseExponentialFitter.breakpoints`
 - `tie_method` was dropped from Cox models (it was always Efron anyways...)
 - Mixins are moved to `lifelines.fitters.mixins`
 - `find_best_parametric_model` `evaluation` kwarg has been changed to `scoring_method`.
 - removed `_score_` and `path` from Cox model.

##### Bug fixes
 - Fixed `show_censors` with `KaplanMeierFitter.plot_cumulative_density` see issue #940.
 - Fixed error in `"BIC"` code path in `find_best_parametric_model`
 - Fixed a bug where left censoring in AFT models was not converging well
 - Cox models now incorporate any penalizers in their `log_likelihood_`


#### 0.23.9 - 2020-01-28

##### Bug fixes
 - fixed important error when a parametric regression model would not assign the correct labels to fitted
parameters' variances. See more here: https://github.com/CamDavidsonPilon/lifelines/issues/931. Users of `GeneralizedGammaRegressionFitter` and any custom regression models should update their code as soon as possible.

#### 0.23.8 - 2020-01-21

##### Bug fixes
 - fixed important error when a parametric regression model would not assign the correct labels to fitted
parameters. See more here: https://github.com/CamDavidsonPilon/lifelines/issues/931. Users of `GeneralizedGammaRegressionFitter` and any custom regression models should update their code as soon as possible.

#### 0.23.7 - 2020-01-14

Bug fixes for py3.5.

#### 0.23.6 - 2020-01-07

##### New features
 - New univariate model, `SplineFitter`, that uses cubic splines to model the cumulative hazard.
 - To aid users with selecting the best parametric model, there is a new `lifelines.utils.find_best_parametric_model` function that will iterate through the models and return the model with the lowest AIC (by default).
 - custom parametric regression models can now do left and interval censoring.


#### 0.23.5 - 2020-01-05

##### New features
 - New `predict_hazard` for parametric regression models.
 - New lymph node cancer dataset, originally from *H.F. for the German Breast Cancer Study Group (GBSG) (1994)*

##### Bug fixes
 - fixes error thrown when converge of regression models fails.
 - `kwargs` is now used in `plot_covariate_groups`
 - fixed bug where large exponential numbers in `print_summary` were not being suppressed correctly.

#### 0.23.4 - 2019-12-15

 - Bug fix for PyPI

#### 0.23.3 - 2019-12-11

##### New features
 - `StatisticalResult.print_summary` supports html output.

##### Bug fixes
 - fix import in `printer.py`
 - fix html printing with Univariate models.


#### 0.23.2 - 2019-12-07

##### New features
 - new `lifelines.plotting.rmst_plot` for pretty figures of survival curves and RMSTs.
 - new variance calculations for `lifelines.utils.resticted_mean_survival_time`
 - performance improvements on regression models' preprocessing. Should make datasets with
 high number of columns more performant.

##### Bug fixes
 - fixed `print_summary` for AAF class.
 - fixed repr for `sklearn_adapter` classes.
 - fixed `conditional_after` in Cox model with strata was used.


#### 0.23.1 - 2019-11-27

##### New features
 - new `print_summary` option `style` to print HTML, LaTeX or ASCII output
 - performance improvements for `CoxPHFitter` - up to 30% performance improvements for some datasets.

##### Bug fixes
 - fixed bug where computed statistics were not being shown in `print_summary` for HTML output.
 - fixed bug where "None" was displayed in models' `__repr__`
 - fixed bug in `StatisticalResult.print_summary`
 - fixed bug when using `print_summary` with left censored models.
 - lots of minor bug fixes.

#### 0.23.0 - 2019-11-17

##### New features
 - new `print_summary` abstraction that allows HTML printing in Jupyter notebooks!
 - silenced some warnings.

##### Bug fixes
 - The "comparison" value of some parametric univariate models wasn't standard, so the null hypothesis p-value may have been wrong. This is now fixed.
 - fixed a NaN error in confidence intervals for KaplanMeierFitter

##### API Changes

 - To align values across models, the column names for the confidence intervals in parametric univariate models `summary` have changed.
 - Fixed typo in `ParametricUnivariateFitter` name.
 - `median_` has been removed in favour of `median_survival_time_`.
 - `left_censorship` in `fit` has been removed in favour of `fit_left_censoring`.


#### 0.22.10 - 2019-11-08

The tests were re-factored to be shipped with the package. Let me know if this causes problems.


##### Bug fixes
 - fixed error in plotting models with "lower" or "upper" was in the label name.
 - fixed bug in plot_covariate_groups for AFT models when >1d arrays were used for values arg.


#### 0.22.9 - 2019-10-30


##### Bug fixes
 - fixed `predict_` methods in AFT models when `timeline` was not specified.
 - fixed error in `qq_plot`
 - fixed error when submitting a model in `qth_survival_time`
 - `CoxPHFitter` now displays correct columns values when changing alpha param.


#### 0.22.8 - 2019-10-06

##### New features
 - Serializing lifelines is better supported. Packages like joblib and pickle are now supported. Thanks @AbdealiJK!
 - `conditional_after` now available in `CoxPHFitter.predict_median`
 - Suppressed some unimportant warnings.

##### Bug fixes
 - fixed initial_point being ignored in AFT models.


#### 0.22.7 - 2019-09-29

##### New features
 - new `ApproximationWarning` to tell you if the package is making an potentially mislead approximation.

##### Bug fixes
 - fixed a bug in parametric prediction for interval censored data.
 - realigned values in `print_summary`.
 - fixed bug in `survival_difference_at_fixed_point_in_time_test`

##### API Changes

 - `utils.qth_survival_time` no longer takes a `cdf` argument - users should take the compliment (1-cdf).
 - Some previous `StatisticalWarnings` have been replaced by `ApproximationWarning`

#### 0.22.6 - 2019-09-25

##### New features
 - `conditional_after` works for `CoxPHFitter` prediction models 😅

##### Bug fixes

##### API Changes
 - `CoxPHFitter.baseline_cumulative_hazard_`'s column is renamed `"baseline cumulative hazard"` - previously it was `"baseline hazard"`. (Only applies if the model has no strata.)
 - `utils.dataframe_interpolate_at_times` renamed to `utils.interpolate_at_times_and_return_pandas`.


#### 0.22.5 - 2019-09-20

##### New features
 - Improvements to the __repr__ of models that takes into accounts weights.
 - Better support for predicting on Pandas Series

##### Bug fixes
 - Fixed issue where `fit_interval_censoring` wouldn't accept lists.
 - Fixed an issue with `AalenJohansenFitter` failing to plot confidence intervals.

##### API Changes
 - `_get_initial_value` in parametric univariate models is renamed `_create_initial_point`


#### 0.22.4 - 2019-09-04

##### New features
 - Some performance improvements to regression models.
 - lifelines will avoid penalizing the intercept (aka bias) variables in regression models.
 - new `utils.restricted_mean_survival_time` that approximates the RMST using numerical integration against survival functions.

##### API changes
 - `KaplanMeierFitter.survival_function_`'s' index is no longer given the name "timeline".

##### Bug fixes
 - Fixed issue where `concordance_index` would never exit if NaNs in dataset.


#### 0.22.3 - 2019-08-08

##### New features
 - model's now expose a `log_likelihood_` property.
 - new `conditional_after` argument on `predict_*` methods that make prediction on censored subjects easier.
 - new `lifelines.utils.safe_exp` to make `exp` overflows easier to handle.
 - smarter initial conditions for parametric regression models.
 - New regression model: `GeneralizedGammaRegressionFitter`

##### API changes
 - removed `lifelines.utils.gamma` - use `autograd_gamma` library instead.
 - removed bottleneck as a dependency. It offered slight performance gains only in Cox models, and only a small fraction of the API was being used.

##### Bug fixes
 - AFT log-likelihood ratio test was not using weights correctly.
 - corrected (by bumping) scipy and autograd dependencies
 - convergence is improved for most models, and many `exp` overflow warnings have been eliminated.
 - Fixed an error in the `predict_percentile` of `LogLogisticAFTFitter`. New tests have been added around this.


#### 0.22.2 - 2019-07-25

##### New features
 - lifelines is now compatible with scipy>=1.3.0

##### Bug fixes
 - fixed printing error when using robust=True in regression models
 - `GeneralizedGammaFitter` is more stable, maybe.
 - lifelines was allowing old version of numpy (1.6), but this caused errors when using the library. The correctly numpy has been pinned (to 1.14.0+)



#### 0.22.1 - 2019-07-14

##### New features
 - New univariate model, `GeneralizedGammaFitter`. This model contains many sub-models, so it is a good model to check fits.
 - added a warning when a time-varying dataset had instantaneous deaths.
 - added a `initial_point` option in univariate parametric fitters.
 - `initial_point` kwarg is present in parametric univariate fitters `.fit`
 - `event_table` is now an attribute on all univariate fitters (if right censoring)
 - improvements to `lifelines.utils.gamma`

##### API changes
 - In AFT models, the column names in `confidence_intervals_` has changed to include the alpha value.
 - In AFT models, some column names in `.summary` and `.print_summary` has changed to include the alpha value.
 - In AFT models, some column names in `.summary` and `.print_summary` includes confidence intervals for the exponential of the value.

##### Bug fixes
 - when using `censors_show` in plotting functions, the censor ticks are now reactive to the estimate being shown.
 - fixed an overflow bug in `KaplanMeierFitter` confidence intervals
 - improvements in data validation for `CoxTimeVaryingFitter`


#### 0.22.0 - 2019-07-03

##### New features
 - Ability to create custom parametric regression models by specifying the cumulative hazard. This enables new and extensions of AFT models.
 - `percentile(p)` method added to univariate models that solves the equation `p = S(t)` for `t`
 - for parametric univariate models, the `conditional_time_to_event_` is now exact instead of an approximation.

##### API changes
 - In Cox models, the attribute `hazards_` has been renamed to `params_`. This aligns better with the other regression models, and is more clear (what is a hazard anyways?)
 - In Cox models, a new `hazard_ratios_` attribute is available which is the exponentiation of `params_`.
 - In Cox models, the column names in `confidence_intervals_` has changed to include the alpha value.
 - In Cox models, some column names in `.summary` and `.print_summary` has changed to include the alpha value.
 - In Cox models, some column names in `.summary` and `.print_summary` includes confidence intervals for the exponential of the value.
 - Significant changes to internal AFT code.
 - A change to how `fit_intercept` works in AFT models. Previously one could set `fit_intercept` to False and not have to set `ancillary_df` - now one must specify a DataFrame.

##### Bug fixes
 - for parametric univariate models, the `conditional_time_to_event_` is now exact instead of an approximation.
 - fixed a name error bug in `CoxTimeVaryingFitter.plot`

#### 0.21.5 - 2019-06-22

I'm skipping 0.21.4 version because of deployment issues.

##### New features
 - `scoring_method` now a kwarg on `sklearn_adapter`

##### Bug fixes
 - fixed an implicit import of scikit-learn. scikit-learn is an optional package.
 - fixed visual bug that misaligned x-axis ticks and at-risk counts. Thanks @christopherahern!


#### 0.21.3 - 2019-06-04

##### New features
 - include in lifelines is a scikit-learn adapter so lifeline's models can be used with scikit-learn's API. See [documentation here](https://lifelines.readthedocs.io/en/latest/Compatibility%20with%20scikit-learn.html).
 - `CoxPHFitter.plot` now accepts a `hazard_ratios` (boolean) parameter that will plot the hazard ratios (and CIs) instead of the log-hazard ratios.
 - `CoxPHFitter.check_assumptions` now accepts a `columns` parameter to specify only checking a subset of columns.

##### Bug fixes
 - `covariates_from_event_matrix` handle nulls better


#### 0.21.2 - 2019-05-16

##### New features
 - New regression model: `PiecewiseExponentialRegressionFitter` is available. See blog post here: https://dataorigami.net/blogs/napkin-folding/churn
 - Regression models have a new method `log_likelihood_ratio_test` that computes, you guessed it, the log-likelihood ratio test. Previously this was an internal API that is being exposed.

##### API changes
 - The default behavior of the `predict` method on non-parametric estimators (`KaplanMeierFitter`, etc.) has changed from (previous) linear interpolation to (new) return last value. Linear interpolation is still possible with the `interpolate` flag.
 - removing `_compute_likelihood_ratio_test` on regression models. Use `log_likelihood_ratio_test` now.

##### Bug fixes


#### 0.21.1 - 2019-04-26

##### New features
 - users can provided their own start and stop column names in `add_covariate_to_timeline`
 - PiecewiseExponentialFitter now allows numpy arrays as breakpoints

##### API changes
 - output of `survival_table_from_events` when collapsing rows to intervals now removes the "aggregate" column multi-index.

##### Bug fixes
 - fixed bug in CoxTimeVaryingFitter when ax is provided, thanks @j-i-l!

#### 0.21.0 - 2019-04-12

##### New features
 - `weights` is now a optional kwarg for parametric univariate models.
 - all univariate and multivariate parametric models now have ability to handle left, right and interval censored data (the former two being special cases of the latter). Users can use the `fit_right_censoring` (which is an alias for `fit`), `fit_left_censoring` and `fit_interval_censoring`.
 - a new interval censored dataset is available under `lifelines.datasets.load_diabetes`

##### API changes
 - `left_censorship` on all univariate fitters has been deprecated. Please use the new
 api `model.fit_left_censoring(...)`.
 - `invert_y_axis` in `model.plot(...` has been removed.
 - `entries` property in multivariate parametric models has a new Series name: `entry`

##### Bug fixes
 - lifelines was silently converting any NaNs in the event vector to True. An error is now thrown instead.
 - Fixed an error that didn't let users use Numpy arrays in prediction for AFT models


#### 0.20.5 - 2019-04-08

##### New features
 - performance improvements for `print_summary`.

##### API changes
 - `utils.survival_events_from_table` returns an integer weight vector as well as durations and censoring vector.
 - in `AalenJohansenFitter`, the `variance` parameter is renamed to `variance_` to align with the usual lifelines convention.

##### Bug fixes
 - Fixed an error in the `CoxTimeVaryingFitter`'s likelihood ratio test when using strata.
 - Fixed some plotting bugs with `AalenJohansenFitter`


#### 0.20.4 - 2019-03-27

##### New features
 - left-truncation support in AFT models, using the `entry_col` kwarg in `fit()`
 - `generate_datasets.piecewise_exponential_survival_data` for generating piecewise exp. data
 - Faster `print_summary` for AFT models.

##### API changes
 - Pandas is now correctly pinned to >= 0.23.0. This was always the case, but not specified in setup.py correctly.

##### Bug fixes
 - Better handling for extremely large numbers in `print_summary`
 - `PiecewiseExponentialFitter` is available with `from lifelines import *`.


#### 0.20.3 - 2019-03-23

##### New features
 - Now `cumulative_density_` & `survival_function_` are _always_ present on a fitted `KaplanMeierFitter`.
 - New attributes/methods on `KaplanMeierFitter`: `plot_cumulative_density()`, `confidence_interval_cumulative_density_`, `plot_survival_function` and `confidence_interval_survival_function_`.


#### 0.20.2 - 2019-03-21

##### New features
 - Left censoring is now supported in univariate parametric models: `.fit(..., left_censorship=True)`. Examples are in the docs.
 - new dataset: `lifelines.datasets.load_nh4()`
 - Univariate parametric models now include, by default, support for the cumulative density function: `.cumulative_density_`, `.confidence_interval_cumulative_density_`, `plot_cumulative_density()`, `cumulative_density_at_times(t)`.
 -  add a `lifelines.plotting.qq_plot` for univariate parametric models that handles censored data.

##### API changes
 - `plot_lifetimes` no longer reverses the order when plotting. Thanks @vpolimenov!
 - The `C` column in `load_lcd` dataset is renamed to `E`.

##### Bug fixes
 - fixed a naming error in `KaplanMeierFitter` when `left_censorship` was set to True, `plot_cumulative_density_()` is now `plot_cumulative_density()`.
 - added some error handling when passing in timedeltas. Ideally, users don't pass in timedeltas, as the scale is ambiguous. However, the error message before was not obvious, so we do some conversion, warn the user, and pass it through.
 - `qth_survival_times` for a truncated CDF would return `np.inf` if the q parameter was below the truncation limit. This should have been `-np.inf`


#### 0.20.1 - 2019-03-16

 - Some performance improvements to `CoxPHFitter` (about 30%). I know it may seem silly, but we are now about the same or slighty faster than the Cox model in R's `survival` package (for some testing datasets and some configurations). This is a big deal, because 1) lifelines does more error checking prior, 2) R's cox model is written in C, and we are still pure Python/NumPy, 3) R's cox model has decades of development.
 - suppressed unimportant warnings

##### API changes
 - Previously, lifelines _always_ added a 0 row to `cph.baseline_hazard_`, even if there were no event at this time. This is no longer the case. A 0 will still be added if there is a duration (observed or not) at 0 occurs however.


#### 0.20.0 - 2019-03-05

 - Starting with 0.20.0, only Python3 will be supported. Over 75% of recent installs where Py3.
 - Updated minimum dependencies, specifically Matplotlib and Pandas.

##### New features
 -  smarter initialization for AFT models which should improve convergence.

##### API changes
 - `inital_beta` in Cox model's `.fit` is now `initial_point`.
 - `initial_point` is now available in AFT models and `CoxTimeVaryingFitter`
 - the DataFrame `confidence_intervals_` for univariate models is transposed now (previous parameters where columns, now parameters are rows).

##### Bug fixes
 - Fixed a bug with plotting and `check_assumptions`.



#### 0.19.5 - 2019-02-26

##### New features
 -  `plot_covariate_group` can accept multiple covariates to plot. This is useful for columns that have implicit correlation like polynomial features or categorical variables.
 - Convergence improvements for AFT models.

#### 0.19.4 - 2019-02-25

##### Bug fixes
 - remove some bad print statements in `CoxPHFitter`.

#### 0.19.3 - 2019-02-25

##### New features
 - new AFT models: `LogNormalAFTFitter` and `LogLogisticAFTFitter`.
 - AFT models now accept a `weights_col` argument to `fit`.
 - Robust errors (sandwich errors) are now avilable in AFT models using the `robust=True` kwarg in `fit`.
 - Performance increase to `print_summary` in the `CoxPHFitter` and `CoxTimeVaryingFitter` model.

#### 0.19.2 - 2019-02-22

##### New features
 - `ParametricUnivariateFitters`, like `WeibullFitter`, have smoothed plots when plotting (vs stepped plots)

##### Bug fixes
 - The `ExponentialFitter` log likelihood _value_ was incorrect - inference was correct however.
 - Univariate fitters are more flexiable and can allow 2-d and DataFrames as inputs.

#### 0.19.1 - 2019-02-21

##### New features
 - improved stability of `LogNormalFitter`
 - Matplotlib for Python3 users are not longer forced to use 2.x.

##### API changes
 - **Important**: we changed the parameterization of the `PiecewiseExponential` to the same as `ExponentialFitter` (from `\lambda * t` to `t / \lambda`).


#### 0.19.0 - 2019-02-20

##### New features
 - New regression model `WeibullAFTFitter` for fitting accelerated failure time models. Docs have been added to our [documentation](https://lifelines.readthedocs.io/) about how to use `WeibullAFTFitter` (spoiler: it's API is similar to the other regression models) and how to interpret the output.
 - `CoxPHFitter` performance improvements (about 10%)
 - `CoxTimeVaryingFitter` performance improvements (about 10%)


##### API changes
 - **Important**: we changed the `.hazards_` and `.standard_errors_` on Cox models to be pandas Series (instead of Dataframes). This felt like a more natural representation of them. You may need to update your code to reflect this. See notes here: https://github.com/CamDavidsonPilon/lifelines/issues/636
 - **Important**: we changed the `.confidence_intervals_` on Cox models to be transposed. This felt like a more natural representation of them. You may need to update your code to reflect this. See notes here: https://github.com/CamDavidsonPilon/lifelines/issues/636
 - **Important**: we changed the parameterization of the `WeibullFitter` and `ExponentialFitter` from `\lambda * t` to `t / \lambda`. This was for a few reasons: 1) it is a more common parameterization in literature, 2) it helps in convergence.
 - **Important**: in models where we add an intercept (currently only `AalenAdditiveModel`), the name of the added column has been changed from `baseline` to `_intercept`
 - **Important**: the meaning of `alpha` in all fitters has changed to be the standard interpretation of alpha in confidence intervals. That means that the _default_ for alpha is set to 0.05 in the latest lifelines, instead of 0.95 in previous versions.

##### Bug Fixes
 - Fixed a bug in the `_log_likelihood_` property of `ParametericUnivariateFitter` models. It was showing the "average" log-likelihood (i.e. scaled by 1/n) instead of the total. It now displays the total.
 - In model `print_summary`s, correct a label erroring. Instead of "Likelihood test", it should have read "Log-likelihood test".
 - Fixed a bug that was too frequently rejecting the dtype of `event` columns.
 - Fixed a calculation bug in the concordance index for stratified Cox models. Thanks @airanmehr!
 - Fixed some Pandas <0.24 bugs.

#### 0.18.6 - 2019-02-13

 - some improvements to the output of `check_assumptions`. `show_plots` is turned to `False` by default now. It only shows `rank` and `km` p-values now.
 - some performance improvements to `qth_survival_time`.

#### 0.18.5 - 2019-02-11

 - added new plotting methods to parametric univariate models: `plot_survival_function`, `plot_hazard` and `plot_cumulative_hazard`. The last one is an alias for `plot`.
 - added new properties to parametric univarite models: `confidence_interval_survival_function_`, `confidence_interval_hazard_`, `confidence_interval_cumulative_hazard_`. The last one is an alias for `confidence_interval_`.
 - Fixed some overflow issues with `AalenJohansenFitter`'s variance calculations when using large datasets.
 - Fixed an edgecase in `AalenJohansenFitter` that causing some datasets with to be jittered too often.
 - Add a new kwarg to  `AalenJohansenFitter`, `calculate_variance` that can be used to turn off variance calculations since this can take a long time for large datasets. Thanks @pzivich!

#### 0.18.4 - 2019-02-10

 - fixed confidence intervals in cumulative hazards for parametric univarite models. They were previously
   serverly depressed.
 - adding left-truncation support to parametric univarite models with the `entry` kwarg in `.fit`

#### 0.18.3 - 2019-02-07

 - Some performance improvements to parametric univariate models.
 - Suppressing some irrelevant NumPy and autograd warnings, so lifeline warnings are more noticeable.
 - Improved some warning and error messages.

#### 0.18.2 - 2019-02-05

 - New univariate fitter `PiecewiseExponentialFitter` for creating a stepwise hazard model. See docs online.
 - Ability to create novel parametric univariate models using the new `ParametericUnivariateFitter` super class. See docs online for how to do this.
 - Unfortunately, parametric univariate fitters are not serializable with `pickle`. The library `dill` is still useable.
 - Complete overhaul of all internals for parametric univariate fitters. Moved them all (most) to use `autograd`.
 - `LogNormalFitter` no longer models `log_sigma`.


#### 0.18.1 - 2019-02-02
 - bug fixes in `LogNormalFitter` variance estimates
 - improve convergence of `LogNormalFitter`. We now model the log of sigma internally, but still expose sigma externally.
 - use the `autograd` lib to help with gradients.
 - New `LogLogisticFitter` univariate fitter available.

#### 0.18.0 - 2019-01-31

 - `LogNormalFitter` is a new univariate fitter you can use.
 - `WeibullFitter` now correctly returns the confidence intervals (previously returned only NaNs)
 - `WeibullFitter.print_summary()` displays p-values associated with its parameters not equal to 1.0 - previously this was (implicitly) comparing against 0, which is trivially always true (the parameters must be greater than 0)
 - `ExponentialFitter.print_summary()` displays p-values associated with its parameters not equal to 1.0 - previously this was (implicitly) comparing against 0, which is trivially always true (the parameters must be greater than 0)
 - `ExponentialFitter.plot` now displays the cumulative hazard, instead of the survival function. This is to make it easier to compare to `WeibullFitter` and `LogNormalFitter`
 - Univariate fitters' `cumulative_hazard_at_times`, `hazard_at_times`, `survival_function_at_times` return pandas Series now (use to be numpy arrays)
 - remove `alpha` keyword from all statistical functions. This was never being used.
 - Gone are astericks and dots in `print_summary` functions that represent signficance thresholds.
 - In models' `summary` (including `print_summary`), the `log(p)` term has changed to `-log2(p)`. This is known as the s-value. See https://lesslikely.com/statistics/s-values/
 - introduce new statistical tests between univariate datasets: `survival_difference_at_fixed_point_in_time_test`,...
 - new warning message when Cox models detects possible non-unique solutions to maximum likelihood.
 - Generally: clean up lifelines exception handling. Ex: catch `LinAlgError: Matrix is singular.` and report back to the user advice.

#### 0.17.5 - 2019-01-25

 - more bugs in `plot_covariate_groups` fixed when using non-numeric strata.

#### 0.17.4 -2019-01-25

 - Fix bug in `plot_covariate_groups` that wasn't allowing for strata to be used.
 - change name of `multicenter_aids_cohort_study` to `load_multicenter_aids_cohort_study`
 - `groups` is now called `values` in `CoxPHFitter.plot_covariate_groups`

#### 0.17.3 - 2019-01-24
 - Fix in `compute_residuals` when using `schoenfeld` and the minumum duration has only censored subjects.

#### 0.17.2 2019-01-22
 - Another round of serious performance improvements for the Cox models. Up to 2x faster for CoxPHFitter and CoxTimeVaryingFitter. This was mostly the result of using NumPy's `einsum` to simplify a previous `for` loop. The downside is the code is more esoteric now. I've added comments as necessary though 🤞

#### 0.17.1 - 2019-01-20

 - adding bottleneck as a dependency. This library is highly-recommended by Pandas, and in lifelines we see some nice performance improvements with it too. (~15% for `CoxPHFitter`)
 - There was a small bug in `CoxPHFitter` when using `batch_mode` that was causing coefficients to deviate from their MLE value. This bug eluded tests, which means that it's discrepancy was less than 0.0001 difference. It's fixed now, and even more accurate tests are added.
 - Faster `CoxPHFitter._compute_likelihood_ratio_test()`
 - Fixes a Pandas performance warning in `CoxTimeVaryingFitter`.
 - Performances improvements to `CoxTimeVaryingFitter`.

#### 0.17.0 - 2019-01-11

 - corrected behaviour in `CoxPHFitter` where `score_` was not being refreshed on every new `fit`.
 - Reimplentation of `AalenAdditiveFitter`. There were significant changes to it:
   - implementation is at least 10x faster, and possibly up to 100x faster for some datasets.
   - memory consumption is way down
   - removed the time-varying component from `AalenAdditiveFitter`. This will return in a future release.
   - new `print_summary`
   - `weights_col` is added
   - `nn_cumulative_hazard` is removed (may add back)
 - some plotting improvemnts to `plotting.plot_lifetimes`


#### 0.16.3 - 2019-01-03

 - More `CoxPHFitter` performance improvements. Up to a 40% reduction vs 0.16.2 for some datasets.

#### 0.16.2 - 2019-01-02

 - Fixed `CoxTimeVaryingFitter` to allow more than one variable to be stratafied
 - Significant performance improvements for `CoxPHFitter` with dataset has lots of duplicate times. See https://github.com/CamDavidsonPilon/lifelines/issues/591

#### 0.16.1 - 2019-01-01
 - Fixed py2 division error in `concordance` method.

#### 0.16.0 - 2019-01-01

 - Drop Python 3.4 support.
 - introduction of residual calculations in `CoxPHFitter.compute_residuals`. Residuals include "schoenfeld", "score", "delta_beta", "deviance", "martingale", and "scaled_schoenfeld".
 - removes `estimation` namespace for fitters. Should be using `from lifelines import xFitter` now. Thanks @usmanatron
 - removes `predict_log_hazard_relative_to_mean` from Cox model. Thanks @usmanatron
 - `StatisticalResult` has be generalized to allow for multiple results (ex: from pairwise comparisons). This means a slightly changed API that is mostly backwards compatible. See doc string for how to use it.
 - `statistics.pairwise_logrank_test` now returns a `StatisticalResult` object instead of a nasty NxN DataFrame 💗
 - Display log(p-values) as well as p-values in `print_summary`. Also, p-values below thesholds will be truncated. The orignal p-values are still recoverable using `.summary`.
 - Floats `print_summary` is now displayed to 2 decimal points. This can be changed using the `decimal` kwarg.
 - removed `standardized` from `Cox` model plotting. It was confusing.
 - visual improvements to Cox models `.plot`
 - `print_summary` methods accepts kwargs to also be displayed.
 - `CoxPHFitter` has a new human-readable method, `check_assumptions`, to check the assumptions of your Cox proportional hazard model.
 - A new helper util to "expand" static datasets into long-form: `lifelines.utils.to_episodic_format`.
 - `CoxTimeVaryingFitter` now accepts `strata`.

#### 0.15.4

 - bug fix for the Cox model likelihood ratio test when using non-trivial weights.

#### 0.15.3 - 2018-12-18
 - Only allow matplotlib less than 3.0.

#### 0.15.2 - 2018-11-23
 - API changes to `plotting.plot_lifetimes`
 - `cluster_col` and `strata` can be used together in `CoxPHFitter`
 - removed `entry` from `ExponentialFitter` and `WeibullFitter` as it was doing nothing.

#### 0.15.1 - 2018-11-23
 - Bug fixes for v0.15.0
 - Raise NotImplementedError if the `robust` flag is used in `CoxTimeVaryingFitter` - that's not ready yet.

#### 0.15.0 - 2018-11-22
 - adding `robust` params to `CoxPHFitter`'s `fit`. This enables atleast i) using non-integer weights in the model (these could be sampling weights like IPTW), and ii) mis-specified models (ex: non-proportional hazards). Under the hood it's a sandwich estimator. This does not handle ties, so if there are high number of ties, results may significantly differ from other software.
 - `standard_errors_` is now a property on fitted `CoxPHFitter` which describes the standard errors of the coefficients.
 - `variance_matrix_` is now a property on fitted `CoxPHFitter` which describes the variance matrix of the coefficients.
 - new criteria for convergence of `CoxPHFitter` and `CoxTimeVaryingFitter` called the Newton-decrement. Tests show it is as accurate (w.r.t to previous coefficients) and typically shaves off a single step, resulting in generally faster convergence. See https://www.cs.cmu.edu/~pradeepr/convexopt/Lecture_Slides/Newton_methods.pdf. Details about the Newton-decrement are added to the `show_progress` statements.
 - Minimum suppport for scipy is 1.0
 - Convergence errors in models that use Newton-Rhapson methods now throw a `ConvergenceError`, instead of a `ValueError` (the former is a subclass of the latter, however).
 - `AalenAdditiveModel` raises `ConvergenceWarning` instead of printing a warning.
 - `KaplanMeierFitter` now has a cumulative plot option. Example `kmf.plot(invert_y_axis=True)`
 - a `weights_col` option has been added to `CoxTimeVaryingFitter` that allows for time-varying weights.
 - `WeibullFitter` has a new `show_progress` param and additional information if the convergence fails.
 - `CoxPHFitter`, `ExponentialFitter`, `WeibullFitter` and `CoxTimeVaryFitter` method `print_summary` is updated with new fields.
 - `WeibullFitter` has renamed the incorrect `_jacobian` to `_hessian_`.
 - `variance_matrix_` is now a property on fitted `WeibullFitter` which describes the variance matrix of the parameters.
 - The default `WeibullFitter().timeline` has changed from integers between the min and max duration to _n_ floats between the max and min durations, where _n_ is the number of observations.
 - Performance improvements for `CoxPHFitter` (~20% faster)
 - Performance improvements for `CoxTimeVaryingFitter` (~100% faster)
 - In Python3, Univariate models are now serialisable with `pickle`. Thanks @dwilson1988 for the contribution. For Python2, `dill` is still the preferred method.
 - `baseline_cumulative_hazard_` (and derivatives of that) on `CoxPHFitter` now correctly incorporate the `weights_col`.
 - Fixed a bug in `KaplanMeierFitter` when late entry times lined up with death events. Thanks @pzivich
 - Adding `cluster_col` argument to `CoxPHFitter` so users can specify groups of subjects/rows that may be correlated.
 - Shifting the "signficance codes" for p-values down an order of magnitude. (Example, p-values between 0.1 and 0.05 are not noted at all and p-values between 0.05 and 0.1 are noted with `.`, etc.). This deviates with how they are presented in other software. There is an argument to be made to remove p-values from lifelines altogether (_become the changes you want to see in the world_ lol), but I worry that people could compute the p-values by hand incorrectly, a worse outcome I think. So, this is my stance. P-values between 0.1 and 0.05 offer _very_ little information, so they are removed. There is a growing movement in statistics to shift "signficant" findings to p-values less than 0.01 anyways.
 - New fitter for cumulative incidence of multiple risks `AalenJohansenFitter`. Thanks @pzivich! See "Methodologic Issues When Estimating Risks in Pharmacoepidemiology" for a nice overview of the model.

#### 0.14.6 - 2018-07-02
 - fix for n > 2 groups in `multivariate_logrank_test` (again).
 - fix bug for when `event_observed` column was not boolean.

#### 0.14.5 - 2018-06-29
 - fix for n > 2 groups in `multivariate_logrank_test`
 - fix weights in KaplanMeierFitter when using a pandas Series.

#### 0.14.4 - 2018-06-14
 - Adds `baseline_cumulative_hazard_` and `baseline_survival_` to `CoxTimeVaryingFitter`. Because of this, new prediction methods are available.
 - fixed a bug in `add_covariate_to_timeline` when using `cumulative_sum` with multiple columns.
 - Added `Likelihood ratio test` to `CoxPHFitter.print_summary` and `CoxTimeVaryingFitter.print_summary`
 - New checks in `CoxTimeVaryingFitter` that check for immediate deaths and redundant rows.
 - New `delay` parameter in `add_covariate_to_timeline`
 - removed `two_sided_z_test` from `statistics`

#### 0.14.3 - 2018-05-24
 - fixes a bug when subtracting or dividing two `UnivariateFitters` with labels.
 - fixes an import error with using `CoxTimeVaryingFitter` predict methods.
 - adds a `column` argument to `CoxTimeVaryingFitter` and `CoxPHFitter` `plot` method to plot only a subset of columns.

#### 0.14.2 - 2018-05-18
 - some quality of life improvements for working with `CoxTimeVaryingFitter` including new `predict_` methods.

#### 0.14.1 - 2018-04-01
 - fixed bug with using weights and strata in `CoxPHFitter`
 - fixed bug in using non-integer weights in `KaplanMeierFitter`
 - Performance optimizations in `CoxPHFitter` for up to 40% faster completion of `fit`.
    - even smarter `step_size` calculations for iterative optimizations.
    - simple code optimizations & cleanup in specific hot spots.
 - Performance optimizations in `AalenAdditiveFitter` for up to 50% faster completion of `fit` for large dataframes, and up to 10% faster for small dataframes.


#### 0.14.0 - 2018-03-03
 - adding `plot_covariate_groups` to `CoxPHFitter` to visualize what happens to survival as we vary a covariate, all else being equal.
 - `utils` functions like `qth_survival_times` and `median_survival_times` now return the transpose of the DataFrame compared to previous version of lifelines. The reason for this is that we often treat survival curves as columns in DataFrames, and functions of the survival curve as index (ex: KaplanMeierFitter.survival_function_ returns a survival curve _at_ time _t_).
 - `KaplanMeierFitter.fit` and `NelsonAalenFitter.fit` accept a `weights` vector that can be used for pre-aggregated datasets. See this [issue](https://github.com/CamDavidsonPilon/lifelines/issues/396).
 - Convergence errors now return a custom `ConvergenceWarning` instead of a `RuntimeWarning`
 - New checks for complete separation in the dataset for regressions.

#### 0.13.0 - 2017-12-22
 - removes `is_significant` and `test_result` from `StatisticalResult`. Users can instead choose their significance level by comparing to `p_value`. The string representation of this class has changed aswell.
 - `CoxPHFitter` and `AalenAdditiveFitter` now have a `score_` property that is the concordance-index of the dataset to the fitted model.
 - `CoxPHFitter` and `AalenAdditiveFitter` no longer have the `data` property. It was an _almost_ duplicate of the training data, but was causing the model to be very large when serialized.
 - Implements a new fitter `CoxTimeVaryingFitter` available under the `lifelines` namespace. This model implements the Cox model for time-varying covariates.
 - Utils for creating time varying datasets available in `utils`.
 - less noisy check for complete separation.
 - removed `datasets` namespace from the main `lifelines` namespace
 - `CoxPHFitter` has a slightly more intelligent (barely...) way to pick a step size, so convergence should generally be faster.
 - `CoxPHFitter.fit` now has accepts a `weight_col` kwarg so one can pass in weights per observation. This is very useful if you have many subjects, and the space of covariates is not large. Thus you can group the same subjects together and give that observation a weight equal to the count. Altogether, this means a much faster regression.

#### 0.12.0
 - removes  `include_likelihood` from `CoxPHFitter.fit` - it was not slowing things down much (empirically), and often I wanted it for debugging (I suppose others do too). It's also another exit condition, so we many exit from the NR iterations faster.
 - added `step_size` param to `CoxPHFitter.fit` - the default is good, but for extremely large or small datasets this may want to be set manually.
 - added a warning to `CoxPHFitter` to check for complete seperation: https://stats.idre.ucla.edu/other/mult-pkg/faq/general/faqwhat-is-complete-or-quasi-complete-separation-in-logisticprobit-regression-and-how-do-we-deal-with-them/
 - Additional functionality to `utils.survival_table_from_events` to bin the index to make the resulting table more readable.

#### 0.11.3
 - No longer support matplotlib 1.X
 - Adding `times` argument to `CoxPHFitter`'s `predict_survival_function` and `predict_cumulative_hazard` to predict the estimates at, instead uses the default times of observation or censorship.
 - More accurate prediction methods parametrics univariate models.

#### 0.11.2
 - Changing liscense to valilla MIT.
 - Speed up `NelsonAalenFitter.fit` considerably.

#### 0.11.1 - 2017-06-22
 - Python3 fix for `CoxPHFitter.plot`.

#### 0.11.0 - 2017-06-21
 - fixes regression in `KaplanMeierFitter.plot` when using Seaborn and lifelines.
 - introduce a new `.plot` function to a fitted `CoxPHFitter` instance. This plots the hazard coefficients and their confidence intervals.
 - in all plot methods, the `ix` kwarg has been deprecated in favour of a new `loc` kwarg. This is to align with Pandas deprecating `ix`

#### 0.10.1 - 2017-06-05
 - fix in internal normalization for `CoxPHFitter` predict methods.

#### 0.10.0
 - corrected bug that was returning the wrong baseline survival and hazard values in `CoxPHFitter` when `normalize=True`.
 - removed  `normalize` kwarg in `CoxPHFitter`. This was causing lots of confusion for users, and added code complexity. It's really nice to be able to remove it.
 - correcting column name in `CoxPHFitter.baseline_survival_`
 - `CoxPHFitter.baseline_cumulative_hazard_` is always centered, to mimic R's `basehaz` API.
 - new `predict_log_partial_hazards` to `CoxPHFitter`

#### 0.9.4
 - adding `plot_loglogs` to `KaplanMeierFitter`
 - added a (correct) check to see if some columns in a dataset will cause convergence problems.
 - removing `flat` argument in `plot` methods. It was causing confusion. To replicate it, one can set `ci_force_lines=True` and `show_censors=True`.
 - adding `strata` keyword argument to `CoxPHFitter` on initialization (ex: `CoxPHFitter(strata=['v1', 'v2'])`. Why? Fitters initialized with `strata` can now be passed into `k_fold_cross_validation`, plus it makes unit testing `strata` fitters easier.
 - If using `strata` in `CoxPHFitter`, access to strata specific baseline hazards and survival functions are available (previously it was a blended valie). Prediction also uses the specific baseline hazards/survivals.
 - performance improvements in `CoxPHFitter` - should see at least a 10% speed improvement in `fit`.

#### 0.9.2
 - deprecates Pandas versions before 0.18.
 - throw an error if no admissable pairs in the c-index calculation. Previously a NaN was returned.

#### 0.9.1
 - add two summary functions to Weibull and Exponential fitter, solves #224

#### 0.9.0
 - new prediction function in `CoxPHFitter`, `predict_log_hazard_relative_to_mean`, that mimics what R's `predict.coxph` does.
 - removing the `predict` method in CoxPHFitter and AalenAdditiveFitter. This is because the choice of `predict_median` as a default was causing too much confusion, and no other natual choice as a default was available. All other `predict_` methods remain.
 - Default predict method in `k_fold_cross_validation` is now `predict_expectation`

#### 0.8.1 - 2015-08-01
 - supports matplotlib 1.5.
 - introduction of a param `nn_cumulative_hazards` in AalenAdditiveModel's `__init__` (default True). This parameter will truncate all non-negative cumulative hazards in prediction methods to 0.
 - bug fixes including:
    - fixed issue where the while loop in `_newton_rhaphson` would break too early causing a variable not to be set properly.
    - scaling of smooth hazards in NelsonAalenFitter was off by a factor of 0.5.


#### 0.8.0
 - reorganized lifelines directories:
    - moved test files out of main directory.
    - moved `utils.py` into it's own directory.
    - moved all estimators `fitters` directory.
 - added a `at_risk` column to the output of `group_survival_table_from_events` and `survival_table_from_events`
 - added sample size and power calculations for statistical tests. See `lifeline.statistics. sample_size_necessary_under_cph` and `lifelines.statistics. power_under_cph`.
 - fixed a bug when using KaplanMeierFitter for left-censored data.


#### 0.7.1
- addition of a l2 `penalizer` to `CoxPHFitter`.
- dropped Fortran implementation of efficient Python version. Lifelines is pure python once again!
- addition of `strata` keyword argument to `CoxPHFitter` to allow for stratification of a single or set of
categorical variables in your dataset.
- `datetimes_to_durations` now accepts a list as `na_values`, so multiple values can be checked.
- fixed a bug in `datetimes_to_durations` where `fill_date` was not properly being applied.
- Changed warning in `datetimes_to_durations` to be correct.
- refactor each fitter into it's own submodule. For now, the tests are still in the same file. This will also *not* break the API.


#### 0.7.0 - 2015-03-01
- allow for multiple fitters to be passed into `k_fold_cross_validation`.
- statistical tests in `lifelines.statistics`. now return a `StatisticalResult` object with properties like `p_value`, `test_results`, and `summary`.
- fixed a bug in how log-rank statistical tests are performed. The covariance matrix was not being correctly calculated. This resulted in slightly different p-values.
- `WeibullFitter`, `ExponentialFitter`, `KaplanMeierFitter` and `BreslowFlemingHarringtonFitter` all have a `conditional_time_to_event_` property that measures  the median duration remaining until the death event, given survival up until time t.

#### 0.6.1

- addition of `median_` property to `WeibullFitter` and `ExponentialFitter`.
- `WeibullFitter` and `ExponentialFitter` will use integer timelines instead of float provided by `linspace`. This is
so if your work is to sum up the survival function (for expected values or something similar), it's more difficult to
make a mistake.

#### 0.6.0 - 2015-02-04

- Inclusion of the univariate fitters `WeibullFitter` and `ExponentialFitter`.
- Removing `BayesianFitter` from lifelines.
- Added new penalization scheme to AalenAdditiveFitter. You can now add a smoothing penalizer
that will try to keep subsequent values of a hazard curve close together. The penalizing coefficient
is `smoothing_penalizer`.
- Changed `penalizer` keyword arg to `coef_penalizer` in AalenAdditiveFitter.
- new `ridge_regression` function in `utils.py` to perform linear regression with l2 penalizer terms.
- Matplotlib is no longer a mandatory dependency.
- `.predict(time)` method on univariate fitters can now accept a scalar (and returns a scalar) and an iterable (and returns a numpy array)
- In `KaplanMeierFitter`, `epsilon` has been renamed to `precision`.


#### 0.5.1 - 2014-12-24

- New API for `CoxPHFitter` and `AalenAdditiveFitter`: the default arguments for `event_col` and `duration_col`. `duration_col` is now mandatory, and `event_col` now accepts a column, or by default, `None`, which assumes all events are observed (non-censored).
- Fix statistical tests.
- Allow negative durations in Fitters.
- New API in `survival_table_from_events`: `min_observations` is replaced by `birth_times` (default `None`).
- New API in `CoxPHFitter` for summary: `summary` will return a dataframe with statistics, `print_summary()` will print the dataframe (plus some other statistics) in a pretty manner.
- Adding "At Risk" counts option to univariate fitter `plot` methods, `.plot(at_risk_counts=True)`, and the function `lifelines.plotting.add_at_risk_counts`.
- Fix bug Epanechnikov kernel.

#### 0.5.0 - 2014-12-07

- move testing to py.test
- refactor tests into smaller files
- make `test_pairwise_logrank_test_with_identical_data_returns_inconclusive` a better test
- add test for summary()
- Alternate metrics can be used for `k_fold_cross_validation`.


#### 0.4.4 - 2014-11-27

 - Lots of improvements to numerical stability (but something things still need work)
 - Additions to `summary` in CoxPHFitter.
 - Make all prediction methods output a DataFrame
 - Fixes bug in 1-d input not returning in CoxPHFitter
 - Lots of new tests.

#### 0.4.3 - 2014-07-23
 - refactoring of `qth_survival_times`: it can now accept an iterable (or a scalar still) of probabilities in the q argument, and will return a DataFrame with these as columns. If len(q)==1 and a single survival function is given, will return a scalar, not a DataFrame. Also some good speed improvements.
 - KaplanMeierFitter and NelsonAalenFitter now have a `_label` property that is passed in during the fit.
 - KaplanMeierFitter/NelsonAalenFitter's inital `alpha` value is overwritten if a new `alpha` value is passed
 in during the `fit`.
 - New method for KaplanMeierFitter: `conditional_time_to`. This returns a DataFrame of the estimate:
    med(S(t | T>s)) - s, human readable: the estimated time left of living, given an individual is aged s.
- Adds option `include_likelihood` to CoxPHFitter fit method to save the final log-likelihood value.

#### 0.4.2 - 2014-06-19

 - Massive speed improvements to CoxPHFitter.
 - Additional prediction method: `predict_percentile` is available on CoxPHFitter and AalenAdditiveFitter. Given a percentile, p, this function returns the value t such that *S(t | x) = p*. It is a generalization of `predict_median`.
 - Additional kwargs in `k_fold_cross_validation` that will accept different prediction methods (default is `predict_median`).
- Bug fix in CoxPHFitter `predict_expectation` function.
- Correct spelling mistake in newton-rhapson algorithm.
- `datasets` now contains functions for generating the respective datasets, ex: `generate_waltons_dataset`.
- Bumping up the number of samples in statistical tests to prevent them from failing so often (this a stop-gap)
- pep8 everything

#### 0.4.1.1

- Ability to specify default printing in statistical tests with the `suppress_print` keyword argument (default False).
- For the multivariate log rank test, the inverse step has been replaced with the generalized inverse. This seems to be what other packages use.
- Adding more robust cross validation scheme based on issue #67.
- fixing `regression_dataset` in `datasets`.


#### 0.4.1 - 2014-06-11

 - `CoxFitter` is now known as `CoxPHFitter`
 - refactoring some tests that used redundant data from `lifelines.datasets`.
 - Adding cross validation: in `utils` is a new `k_fold_cross_validation` for model selection in regression problems.
 - Change CoxPHFitter's fit method's `display_output` to `False`.
 - fixing bug in CoxPHFitter's `_compute_baseline_hazard` that errored when sending Series objects to
   `survival_table_from_events`.
 - CoxPHFitter's `fit` now looks to columns with too low variance, and halts NR algorithm if a NaN is found.
 - Adding a Changelog.
 - more sanitizing for the statistical tests =)

#### 0.4.0 - 2014-06-08

 - `CoxFitter` implements Cox Proportional Hazards model in lifelines.
 - lifelines moves the wheels distributions.
 - tests in the `statistics` module now prints the summary (and still return the regular values)
 - new `BaseFitter` class is inherited from all fitters.<|MERGE_RESOLUTION|>--- conflicted
+++ resolved
@@ -1,13 +1,12 @@
 ## Changelog
 
-<<<<<<< HEAD
-=======
+
 #### 0.25.10 - 2021-03-03
 
 ##### New features
  - Better appearance when using a single row to show in `add_at_risk_table`.
 
->>>>>>> c5a8c579
+
 #### 0.25.9 - 2021-02-04
 
 Small bump in dependencies.
